--- conflicted
+++ resolved
@@ -29,14 +29,10 @@
 
 CARGO_DOC_TEST_FLAGS = "--workspace --all-features"
 
-<<<<<<< HEAD
-CARGO_MIRI_FLAGS = "--all-targets"
-=======
 CARGO_BENCH_FLAGS = ""
 CARGO_BENCH_HACK_FLAGS = "--workspace"
 
-CARGO_MIRI_FLAGS = ""
->>>>>>> 785278c0
+CARGO_MIRI_FLAGS = "--all-targets"
 CARGO_MIRI_HACK_FLAGS = "--workspace"
 
 REPO_ROOT = { script = ["git rev-parse --show-toplevel"] }
