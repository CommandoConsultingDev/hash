#![cfg_attr(
    nightly,
    feature(
        provide_any,
        error_in_core,
        error_generic_member_access,
        integer_atomics,
        once_cell,
        sync_unsafe_cell,
        saturating_int_impl,
        exclusive_wrapper
    )
)]
#![cfg_attr(not(feature = "std"), no_std)]

// TODO: note to implementors of `Deserialize` to allow for `visit_none` and to defer to
//  `visit_none` on every `deserialize_*` call if appropriate. missing value (`visit_none`) will
//  only be generated through `*Access` implementations.

use alloc::{string::String, vec::Vec};
use core::marker::PhantomData;

use error_stack::{Report, Result, ResultExt};
use num_traits::{FromPrimitive, ToPrimitive};
pub use schema::{Document, Reflection, Schema};

pub use crate::{context::Context, number::Number};
use crate::{
    error::{
        ArrayAccessError, DeserializeError, DeserializerError, ExpectedType, FieldAccessError,
        MissingError, ObjectAccessError, ReceivedType, ReceivedValue, TypeError, ValueError,
        Variant, VisitorError,
    },
    schema::visitor,
};

mod context;
pub mod error;
mod ext;
mod impls;
#[macro_use]
mod macros;
mod number;
mod schema;
pub mod value;

extern crate alloc;

struct GenericFieldAccess<T, U>(PhantomData<fn() -> *const (T, U)>);

impl<'de, T: Deserialize<'de>, U: Deserialize<'de>> FieldAccess<'de> for GenericFieldAccess<T, U> {
    type Key = T;
    type Value = U;

    fn value<D>(&self, _: &Self::Key, deserializer: D) -> Result<Self::Value, FieldAccessError>
    where
        D: Deserializer<'de>,
    {
        U::deserialize(deserializer).change_context(FieldAccessError)
    }
}

type FieldKeyValue<'de, F> = (<F as FieldAccess<'de>>::Key, <F as FieldAccess<'de>>::Value);
type FieldResult<'de, F> = Option<Result<FieldKeyValue<'de, F>, ObjectAccessError>>;

pub trait ObjectAccess<'de> {
    /// This enables bound-checking for [`ObjectAccess`].
    ///
    /// After calling this [`ObjectAccess`] will
    /// ensure that there are never more than `length` values returned by [`Self::next`], if there
    /// are not enough items present [`ArrayAccess`] will call [`Visitor::visit_none`], for
    /// [`Self::value`] calls [`Visitor::visit_none`] will be called on the tuple of `(K, V)`, while
    /// [`Self::value`] will call [`Visitor::visit_none`] of `V`.
    ///
    /// [`Self::value`] also counts toward the length, behaviour of multiple calls to
    /// [`Self::value`] will always decrement the counter.
    ///
    /// This is best suited for types where the length/amount of keys is already predetermined, like
    /// structs or enum variants.
    ///
    /// # Errors
    ///
    /// This will error if a call to [`Self::next`] or [`Self::value`] has been made before
    /// calling this function or this function has been called repeatably.
    fn set_bounded(&mut self, length: usize) -> Result<(), ObjectAccessError>;

    fn value<T>(&mut self, key: &str) -> Result<T, ObjectAccessError>
    where
        T: Deserialize<'de>;

    fn next<K, V>(&mut self) -> Option<Result<(K, V), ObjectAccessError>>
    where
        K: Deserialize<'de>,
        V: Deserialize<'de>,
    {
        self.field(GenericFieldAccess(PhantomData))
    }

    fn field<F>(&mut self, access: F) -> FieldResult<'de, F>
    where
        F: FieldAccess<'de>;

    fn field<F>(&mut self) -> Option<Result<(F, F::Value), ObjectAccessError>>
    where
        F: FieldAccess<'de>;

    fn size_hint(&self) -> Option<usize>;

    fn end(self) -> Result<(), ObjectAccessError>;
}

<<<<<<< HEAD
pub trait FieldAccess<'de>: Deserialize<'de> {
    type Value;

    fn value<D>(&self, deserializer: D) -> Result<Self::Value, ObjectAccessError>
=======
pub trait FieldAccess<'de> {
    type Key: Deserialize<'de>;
    type Value;

    fn key<D>(&self, deserializer: D) -> Result<Self::Key, FieldAccessError>
    where
        D: Deserializer<'de>,
    {
        <Self::Key as Deserialize<'de>>::deserialize(deserializer).change_context(FieldAccessError)
    }

    fn value<D>(&self, key: &Self::Key, deserializer: D) -> Result<Self::Value, FieldAccessError>
>>>>>>> e3f36b12
    where
        D: Deserializer<'de>;
}

pub trait ArrayAccess<'de> {
    /// Enables bound-checking for [`ArrayAccess`].
    ///
    /// After calling this [`ArrayAccess`] will
    /// ensure that there are never more than `length` values returned by [`Self::next`], if there
    /// are not enough items present [`ArrayAccess`] will call [`Visitor::visit_none`].
    ///
    /// One should still invoke [`Self::end`] to ensure that not too many items are supplied!
    ///
    /// This is best suited for types where the length is already predetermined, like arrays or
    /// tuples, and should not be set on types like [`Vec`]!
    ///
    /// # Errors
    ///
    /// This will error if a call to [`Self::next`] has been made before setting
    /// [`Self::set_bounded`] or [`Self::set_bounded`] was called repeatedly.
    fn set_bounded(&mut self, length: usize) -> Result<(), ArrayAccessError>;

    fn next<T>(&mut self) -> Option<Result<T, ArrayAccessError>>
    where
        T: Deserialize<'de>;

    fn size_hint(&self) -> Option<usize>;

    fn end(self) -> Result<(), ArrayAccessError>;
}

// Reason: We error out on every `visit_*`, which means we do not use the value, but(!) IDEs like to
// use the name to make autocomplete, therefore names for unused parameters are required.
#[allow(unused_variables)]
pub trait Visitor<'de>: Sized {
    type Value;

    fn expecting(&self) -> Document;

    fn visit_none(self) -> Result<Self::Value, VisitorError> {
        Err(Report::new(MissingError.into_error())
            .attach(ExpectedType::new(self.expecting()))
            .change_context(VisitorError))
    }

    fn visit_null(self) -> Result<Self::Value, VisitorError> {
        Err(Report::new(TypeError.into_error())
            .attach(ReceivedType::new(<()>::reflection()))
            .attach(ExpectedType::new(self.expecting()))
            .change_context(VisitorError))
    }

    fn visit_bool(self, v: bool) -> Result<Self::Value, VisitorError> {
        Err(Report::new(TypeError.into_error())
            .attach(ReceivedType::new(bool::document()))
            .attach(ExpectedType::new(self.expecting()))
            .change_context(VisitorError))
    }

    fn visit_number(self, v: Number) -> Result<Self::Value, VisitorError> {
        Err(Report::new(TypeError.into_error())
            .attach(ReceivedType::new(Number::reflection()))
            .attach(ExpectedType::new(self.expecting()))
            .change_context(VisitorError))
    }

    fn visit_char(self, v: char) -> Result<Self::Value, VisitorError> {
        let mut buffer = [0; 4];
        let v = v.encode_utf8(&mut buffer);

        self.visit_str(v)
            .attach(ReceivedType::new(char::reflection()))
    }

    fn visit_str(self, v: &str) -> Result<Self::Value, VisitorError> {
        Err(Report::new(TypeError.into_error())
            .attach(ReceivedType::new(<&str>::reflection()))
            .attach(ExpectedType::new(self.expecting()))
            .change_context(VisitorError))
    }

    fn visit_borrowed_str(self, v: &'de str) -> Result<Self::Value, VisitorError> {
        self.visit_str(v)
    }

    fn visit_string(self, v: String) -> Result<Self::Value, VisitorError> {
        self.visit_str(&v)
    }

    fn visit_bytes(self, v: &[u8]) -> Result<Self::Value, VisitorError> {
        Err(Report::new(TypeError.into_error())
            .attach(ReceivedType::new(visitor::BinarySchema::document()))
            .attach(ExpectedType::new(self.expecting()))
            .change_context(VisitorError))
    }

    fn visit_borrowed_bytes(self, v: &'de [u8]) -> Result<Self::Value, VisitorError> {
        self.visit_bytes(v)
    }

    fn visit_bytes_buffer(self, v: Vec<u8>) -> Result<Self::Value, VisitorError> {
        self.visit_bytes(&v)
    }

    fn visit_array<T>(self, v: T) -> Result<Self::Value, VisitorError>
    where
        T: ArrayAccess<'de>,
    {
        Err(Report::new(TypeError.into_error())
            .attach(ReceivedType::new(visitor::ArraySchema::document()))
            .attach(ExpectedType::new(self.expecting()))
            .change_context(VisitorError))
    }

    fn visit_object<T>(self, v: T) -> Result<Self::Value, VisitorError>
    where
        T: ObjectAccess<'de>,
    {
        Err(Report::new(TypeError.into_error())
            .attach(ReceivedType::new(visitor::ObjectSchema::document()))
            .attach(ExpectedType::new(self.expecting()))
            .change_context(VisitorError))
    }

    fn visit_i8(self, v: i8) -> Result<Self::Value, VisitorError> {
        self.visit_number(Number::from(v))
            .attach(ReceivedType::new(i8::reflection()))
    }

    fn visit_i16(self, v: i16) -> Result<Self::Value, VisitorError> {
        self.visit_number(Number::from(v))
            .attach(ReceivedType::new(i16::reflection()))
    }

    fn visit_i32(self, v: i32) -> Result<Self::Value, VisitorError> {
        self.visit_number(Number::from(v)).attach(i32::reflection())
    }

    fn visit_i64(self, v: i64) -> Result<Self::Value, VisitorError> {
        self.visit_number(Number::from(v))
            .attach(ReceivedType::new(i64::reflection()))
    }

    fn visit_i128(self, v: i128) -> Result<Self::Value, VisitorError> {
        Err(Report::new(TypeError.into_error())
            .attach(ReceivedType::new(i128::reflection()))
            .attach(ExpectedType::new(self.expecting()))
            .change_context(VisitorError))
    }

    fn visit_isize(self, v: isize) -> Result<Self::Value, VisitorError> {
        Err(Report::new(TypeError.into_error())
            .attach(ReceivedType::new(isize::reflection()))
            .attach(ExpectedType::new(self.expecting()))
            .change_context(VisitorError))
    }

    fn visit_u8(self, v: u8) -> Result<Self::Value, VisitorError> {
        self.visit_number(Number::from(v))
            .attach(ReceivedType::new(u8::reflection()))
    }

    fn visit_u16(self, v: u16) -> Result<Self::Value, VisitorError> {
        self.visit_number(Number::from(v))
            .attach(ReceivedType::new(u16::reflection()))
    }

    fn visit_u32(self, v: u32) -> Result<Self::Value, VisitorError> {
        self.visit_number(Number::from(v))
            .attach(ReceivedType::new(u32::reflection()))
    }

    fn visit_u64(self, v: u64) -> Result<Self::Value, VisitorError> {
        self.visit_number(Number::from(v))
            .attach(ReceivedType::new(u64::reflection()))
    }

    fn visit_u128(self, v: u128) -> Result<Self::Value, VisitorError> {
        Err(Report::new(TypeError.into_error())
            .attach(ReceivedType::new(u128::reflection()))
            .attach(ExpectedType::new(self.expecting()))
            .change_context(VisitorError))
    }

    fn visit_usize(self, v: usize) -> Result<Self::Value, VisitorError> {
        Err(Report::new(TypeError.into_error())
            .attach(ReceivedType::new(usize::reflection()))
            .attach(ExpectedType::new(self.expecting()))
            .change_context(VisitorError))
    }

    fn visit_f32(self, v: f32) -> Result<Self::Value, VisitorError> {
        self.visit_number(Number::from(v))
            .attach(ReceivedType::new(f32::reflection()))
    }

    fn visit_f64(self, v: f64) -> Result<Self::Value, VisitorError> {
        self.visit_number(Number::from(v))
            .attach(ReceivedType::new(f64::reflection()))
    }
}

#[allow(unused_variables)]
pub trait OptionalVisitor<'de>: Sized {
    type Value;

    fn expecting(&self) -> Document;

    fn visit_none(self) -> Result<Self::Value, VisitorError> {
        Err(Report::new(MissingError.into_error())
            .attach(ExpectedType::new(self.expecting()))
            .change_context(VisitorError))
    }

    fn visit_null(self) -> Result<Self::Value, VisitorError> {
        Err(Report::new(TypeError.into_error())
            .attach(ReceivedType::new(<()>::reflection()))
            .attach(ExpectedType::new(self.expecting()))
            .change_context(VisitorError))
    }

    fn visit_some<D>(self, deserializer: D) -> Result<Self::Value, VisitorError>
    where
        D: Deserializer<'de>,
    {
        // we do not know what the received type was as we delegate to the inner implementation
        Err(Report::new(TypeError.into_error())
            .attach(ExpectedType::new(self.expecting()))
            .change_context(VisitorError))
    }
}

// internal visitor, which is used during the default implementation of the `deserialize_i*` and
// `deserialize_u*` methods.
struct NumberVisitor<T: Reflection>(PhantomData<fn() -> *const T>);

impl<T: Reflection> NumberVisitor<T> {
    fn value_error(
        &self,
        value: impl erased_serde::Serialize + Send + Sync + 'static,
    ) -> Report<VisitorError> {
        Report::new(ValueError.into_error())
            .attach(ReceivedValue::new(value))
            .attach(ExpectedType::new(self.expecting()))
            .change_context(VisitorError)
    }
}

impl<T: Reflection> Visitor<'_> for NumberVisitor<T> {
    type Value = Number;

    fn expecting(&self) -> Document {
        T::document()
    }

    fn visit_number(self, v: Number) -> Result<Self::Value, VisitorError> {
        Ok(v)
    }

    fn visit_i128(self, v: i128) -> Result<Self::Value, VisitorError> {
        Number::from_i128(v)
            .ok_or_else(|| self.value_error(v))
            .and_then(|number| self.visit_number(number))
    }

    fn visit_isize(self, v: isize) -> Result<Self::Value, VisitorError> {
        Number::from_isize(v)
            .ok_or_else(|| self.value_error(v))
            .and_then(|number| self.visit_number(number))
    }

    fn visit_u128(self, v: u128) -> Result<Self::Value, VisitorError> {
        Number::from_u128(v)
            .ok_or_else(|| self.value_error(v))
            .and_then(|number| self.visit_number(number))
    }

    fn visit_usize(self, v: usize) -> Result<Self::Value, VisitorError> {
        Number::from_usize(v)
            .ok_or_else(|| self.value_error(v))
            .and_then(|number| self.visit_number(number))
    }
}

macro_rules! derive_from_number {
    [$($method:ident ($to:ident : $schema:ident) -> $visit:ident,)*] => {
        $(derive_from_number!(#internal, $method; $schema, $to, $visit);)*
    };

    (#internal, $method:ident; $schema:ident, $to:ident, $visit:ident) => {
        /// Automatically implemented convenience method, which uses [`Self::deserialize_number`]
        /// to extract a value of the primitive type, will otherwise error out.
        ///
        /// # Errors
        ///
        /// Current value is either not a number or wasn't able to be casted to the primitive type
        fn $method<V>(self, visitor: V) -> Result<V::Value, DeserializerError>
        where
            V: Visitor<'de>,
        {
            let n = self.deserialize_number(NumberVisitor::<<$schema as Deserialize>::Reflection>(PhantomData))?;
            let v = n
                .$to()
                .ok_or_else(||
                    Report::new(ValueError.into_error())
                        .attach(ExpectedType::new(<$schema>::reflection()))
                        .attach(ReceivedValue::new(n))
                )
                .change_context(DeserializerError)?;

            visitor.$visit(v).change_context(DeserializerError)
        }
    };
}

/// A **data format** that can deserialize any data structure which is supported by deer.
///
/// This traits defines the deserialization half, while [`Deserialize`] is used to use the
/// deserializer to convert that data into the instance of a type, or fail if that was not possible.
///
/// `deer`s focus is on simplicity, therefore the data model is a lot less specific than ones used
/// by other crates (like [`serde`]).
///
/// The data model consists of the following types:
///
/// * 7 primitives:
///     * `none`
///         * encodes the missing of a value (`undefined` in JS)
///     * `null`
///         * encodes the explicit absence of a value (`null` in JSON)
///     * `bool`
///         * Rust equivalent: [`true`], [`false`]
///     * `number`
///         * encodes both floating point and integral numbers
///     * `char`:
///         * example: `'a'`
///     * `string`
///         * example: `"Hello World!"`
///     * `bytes`
///         * example: `[0b0001, 0b1000]`
/// * composite types
///     * `object`
///         * encodes any object, be it a map, struct or enum struct variant
///     * `array`
///         * encodes any sequence of data, be it an array, a set or tuple
///
/// The [`Deserializer`] trait supports a single entrypoint, which are methods that consume the
/// [`Deserializer`] and either return the value requested or return an error.
///
/// [`serde`]: https://serde.rs/
pub trait Deserializer<'de>: Sized {
    fn context(&self) -> &Context;

    /// Require the [`Deserializer`] to figure out **how** to drive the visitor based on input data.
    ///
    /// You should not rely on this when implementing [`Deserialize`], as non self-describing
    /// formats are unable to provide this method.
    fn deserialize_any<V>(self, visitor: V) -> Result<V::Value, DeserializerError>
    where
        V: Visitor<'de>;

    /// Deserialize a `null` (or equivalent type) value
    ///
    /// This type should signal the explicit absence of a value, not to be confused with the
    ///
    /// # Errors
    ///
    /// Current value is not of type null
    fn deserialize_null<V>(self, visitor: V) -> Result<V::Value, DeserializerError>
    where
        V: Visitor<'de>;

    /// Deserialize a [`bool`] value.
    ///
    /// Some formats might not have this concept and should always error out if that is the case.
    ///
    /// > **Hint**: Do not try to coerce values like `1` or `0` to booleans, this is highly
    /// > discouraged. The [`Deserialize`] implementation or a future version of `deer` should do
    /// > that instead.
    ///
    /// # Errors
    ///
    /// Current value is not of type bool
    fn deserialize_bool<V>(self, visitor: V) -> Result<V::Value, DeserializerError>
    where
        V: Visitor<'de>;

    /// Deserialize a [`Number`] value.
    ///
    /// This is a super-type of primitive types used by Rust, this is due to the fact that some
    /// formats (like `JSON`) do not have the concept of multiple types that represent
    /// integers/floats.
    ///
    /// This method also enables a default trait implementation for all primitives types.
    ///
    /// > **Hint**: Do not try to coerce values like `"1"`, `"0"`, `true`, `false` to numbers, this
    /// > is highly discouraged. The [`Deserialize`] implementation of a future version of `deer`
    /// > would implement that functionality.
    ///
    /// # Errors
    ///
    /// Current value is not of type number
    fn deserialize_number<V>(self, visitor: V) -> Result<V::Value, DeserializerError>
    where
        V: Visitor<'de>;

    // TODO: in theory - can't we defer this?!
    fn deserialize_char<V>(self, visitor: V) -> Result<V::Value, DeserializerError>
    where
        V: Visitor<'de>;

    /// Deserialize a [`String`] value.
    ///
    /// `deer` (in contrast to [`serde`]) does not support `&str`, this is because `deer` only
    /// handles owned data, this comes with some overhead, but enables easier implementation.
    ///
    /// > **Hint**: Do not try to cerce values to string, this is highly discouraged and only
    /// > [`Deserialize`] or a future version of `deer` should implement that functionality, if
    /// > desired.
    ///
    /// # Errors
    ///
    /// Current value is not of type string
    ///
    /// [`serde`]: https://serde.rs/
    fn deserialize_string<V>(self, visitor: V) -> Result<V::Value, DeserializerError>
    where
        V: Visitor<'de>;

    fn deserialize_str<V>(self, visitor: V) -> Result<V::Value, DeserializerError>
    where
        V: Visitor<'de>;

    fn deserialize_bytes<V>(self, visitor: V) -> Result<V::Value, DeserializerError>
    where
        V: Visitor<'de>;

    fn deserialize_bytes_buffer<V>(self, visitor: V) -> Result<V::Value, DeserializerError>
    where
        V: Visitor<'de>;

    /// Deserialize an `Array`
    ///
    /// This should not directly deserialize into a `Vec<T>`, but return a type that implements
    /// `ArrayAccess`, this type then iterates over all values.
    ///
    /// # Errors
    ///
    /// Current value is not of type array
    fn deserialize_array<V>(self, visitor: V) -> Result<V::Value, DeserializerError>
    where
        V: Visitor<'de>;

    /// Deserialize a `Object`
    ///
    /// This should not directly deserialize into a object, but instead return a type that
    /// implements `ObjectAccess`, this type will then go through all entries.
    ///
    /// # Errors
    ///
    /// Current value is not of type object
    fn deserialize_object<V>(self, visitor: V) -> Result<V::Value, DeserializerError>
    where
        V: Visitor<'de>;

    /// Hint that the `Deserialize` type expects a value to be present or not.
    ///
    /// Due to the special nature of this deserialization call a special visitor is used.
    fn deserialize_optional<V>(self, visitor: V) -> Result<V::Value, DeserializerError>
    where
        V: OptionalVisitor<'de>;

    derive_from_number![
        deserialize_i8(to_i8: i8) -> visit_i8,
        deserialize_i16(to_i16: i16) -> visit_i16,
        deserialize_i32(to_i32: i32) -> visit_i32,
        deserialize_i64(to_i64: i64) -> visit_i64,
        deserialize_i128(to_i128: i128) -> visit_i128,
        deserialize_isize(to_isize: isize) -> visit_isize,

        deserialize_u8(to_u8: u8) -> visit_u8,
        deserialize_u16(to_u16: u16) -> visit_u16,
        deserialize_u32(to_u32: u32) -> visit_u32,
        deserialize_u64(to_u64: u64) -> visit_u64,
        deserialize_u128(to_u128: u128) -> visit_u128,
        deserialize_usize(to_usize: usize) -> visit_usize,

        deserialize_f32(to_f32: f32) -> visit_f32,
        deserialize_f64(to_f64: f64) -> visit_f64,
    ];
}

/// A **data-structure** that can be deserialized from any format supported by deer.
///
/// `deer` provides [`Deserialize`] implementations for many Rust primitives and standard library
/// types.
///
/// Additionally `deer` provides a derive macro which can automatically generate the trait.
///
/// In rare cases it may be necessary to implement [`Deserialize`] manually, in that case you can
/// use the automatically generated output
/// (which can be displayed with tools like [cargo-expand](https://github.com/dtolnay/cargo-expand))
/// as a template. The macro generates human readable code which can be used as template.
// TODO: add example
pub trait Deserialize<'de>: Sized {
    type Reflection: Reflection + ?Sized;

    /// Deserialize this value from the given `deer` deserializer.
    ///
    /// # Errors
    ///
    /// Deserialization was unsuccessful
    fn deserialize<D: Deserializer<'de>>(de: D) -> Result<Self, DeserializeError>;

    #[must_use]
    fn reflection() -> Document {
        <Self::Reflection as Reflection>::document()
    }
}

pub trait DeserializeOwned: for<'de> Deserialize<'de> {}
impl<T> DeserializeOwned for T where T: for<'de> Deserialize<'de> {}

#[cfg(test)]
pub(crate) mod test {
    use alloc::{format, string::String, vec::Vec};
    use core::{
        fmt::{Display, Formatter},
        marker::PhantomData,
    };

    use error_stack::{Context, Frame, Report};
    use serde::{
        ser::{Error as _, SerializeMap},
        Serialize, Serializer,
    };

    use crate::error::{Error, ErrorProperties, Variant};

    struct SerializeFrame<'a, 'b, E: Variant> {
        frames: &'b [&'a Frame],
        _marker: PhantomData<fn() -> *const E>,
    }

    impl<'a, 'b, E: Variant> Serialize for SerializeFrame<'a, 'b, E> {
        fn serialize<S>(&self, serializer: S) -> Result<S::Ok, S::Error>
        where
            S: Serializer,
        {
            let mut map = serializer.serialize_map(None)?;

            E::Properties::output(E::Properties::value(self.frames), &mut map)
                .map_err(|error| S::Error::custom(format!("{error:?}")))?;

            map.end()
        }
    }

    pub(crate) fn to_json<T: Variant>(report: &Report<impl Context>) -> serde_json::Value {
        // we do not need to worry about the tree structure
        let frames: Vec<_> = report.frames().collect();

        let s: SerializeFrame<T> = SerializeFrame {
            frames: &frames,
            _marker: PhantomData::default(),
        };

        serde_json::to_value(s)
            .expect("should be able to convert `SerializeFrame` into `serde_json::Value`")
    }

    struct ErrorMessage<'a, 'b, E: Variant> {
        error: &'a E,
        properties: &'b <E::Properties as ErrorProperties>::Value<'a>,
    }

    impl<E: Variant> Display for ErrorMessage<'_, '_, E> {
        fn fmt(&self, f: &mut Formatter<'_>) -> core::fmt::Result {
            self.error.message(f, self.properties)
        }
    }

    pub(crate) fn to_message<T: Variant>(report: &Report<Error>) -> String {
        let frames: Vec<_> = report.frames().collect();
        let properties = T::Properties::value(&frames);

        let error = report.current_context();
        let error = error
            .variant()
            .downcast_ref::<T>()
            .expect("context is of correct type");

        let message = ErrorMessage {
            error,
            properties: &properties,
        };

        format!("{message}")
    }
}<|MERGE_RESOLUTION|>--- conflicted
+++ resolved
@@ -100,21 +100,11 @@
     where
         F: FieldAccess<'de>;
 
-    fn field<F>(&mut self) -> Option<Result<(F, F::Value), ObjectAccessError>>
-    where
-        F: FieldAccess<'de>;
-
     fn size_hint(&self) -> Option<usize>;
 
     fn end(self) -> Result<(), ObjectAccessError>;
 }
 
-<<<<<<< HEAD
-pub trait FieldAccess<'de>: Deserialize<'de> {
-    type Value;
-
-    fn value<D>(&self, deserializer: D) -> Result<Self::Value, ObjectAccessError>
-=======
 pub trait FieldAccess<'de> {
     type Key: Deserialize<'de>;
     type Value;
@@ -127,7 +117,6 @@
     }
 
     fn value<D>(&self, key: &Self::Key, deserializer: D) -> Result<Self::Value, FieldAccessError>
->>>>>>> e3f36b12
     where
         D: Deserializer<'de>;
 }
