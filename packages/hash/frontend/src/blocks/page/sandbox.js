--- conflicted
+++ resolved
@@ -1,946 +1,3 @@
-<<<<<<< HEAD
-/**
- * This file was written during sandbox prototyping. It will be slowly removed & replaced with typescript integrate with
- * our system
- *
- * @todo remove this file
- */
-
-import React from "react";
-
-import {
-  EditorState,
-  NodeSelection,
-  Plugin,
-  TextSelection,
-} from "prosemirror-state";
-import { EditorView } from "prosemirror-view";
-import { baseKeymap, chainCommands, toggleMark } from "prosemirror-commands";
-import { keymap } from "prosemirror-keymap";
-import { history, redo, undo } from "prosemirror-history";
-import { Schema } from "prosemirror-model";
-import { undoInputRule } from "prosemirror-inputrules";
-import { dropCursor } from "prosemirror-dropcursor";
-import { liftTarget, Mapping } from "prosemirror-transform";
-import { baseSchemaConfig } from "./config";
-
-import styles from "./style.module.css";
-
-import "prosemirror-view/style/prosemirror.css";
-import { componentIdToName, createNodeView, fetchBlockMeta } from "./tsUtils";
-import { defineBlock } from "./utils";
-
-// @todo maybe don't need this to be abstracted
-const selectNode = (tr, pos, newNode) => {
-  tr.setSelection(
-    newNode.isTextblock
-      ? TextSelection.create(tr.doc, tr.mapping.map(pos) + newNode.nodeSize - 1)
-      : NodeSelection.create(tr.doc, tr.mapping.map(pos - 1))
-  );
-};
-
-const historyPlugin = history();
-const infiniteGroupHistoryPlugin = history({ newGroupDelay: Infinity });
-
-const nameToIdMap = new Map();
-
-export function defineNewNode(existingSchema, displayName, id, spec) {
-  const existingSchemaSpec = existingSchema.spec;
-
-  nameToIdMap.set(displayName, id);
-
-  existingSchemaSpec.nodes.content.push(id, spec);
-
-  // @todo make mark fix work properly
-  new (class extends Schema {
-    get nodes() {
-      return existingSchema.nodes;
-    }
-
-    get marks() {
-      return existingSchema.marks;
-    }
-
-    set marks(newMarks) {
-      for (const [key, value] of Object.entries(newMarks)) {
-        if (!this.marks[key]) {
-          value.schema = existingSchema;
-          this.marks[key] = value;
-        }
-      }
-    }
-
-    set nodes(newNodes) {
-      for (const [key, value] of Object.entries(newNodes)) {
-        if (!this.nodes[key]) {
-          value.schema = existingSchema;
-          this.nodes[key] = value;
-        }
-      }
-    }
-  })(existingSchemaSpec);
-}
-
-export function defineNewProsemirrorNode(schema, componentMetadata, id) {
-  const { domTag, ...specTemplate } = componentMetadata.spec;
-  defineNewNode(
-    schema,
-    componentMetadata.name,
-    id,
-    defineBlock(componentMetadata, {
-      ...specTemplate,
-      toDOM: () => [domTag, 0],
-    })
-  );
-}
-
-export function defineNewBlock(
-  componentMetadata,
-  componentSchema,
-  view,
-  id,
-  replacePortals
-) {
-  if (componentMetadata.type === "prosemirror") {
-    defineNewProsemirrorNode(view.state.schema, componentMetadata, id);
-  } else {
-    // @todo reduce duplication
-    const NodeViewClass = createNodeView(
-      id,
-      componentSchema,
-      `${componentMetadata.url}/${componentMetadata.source}`,
-      replacePortals
-    );
-
-    defineNewNodeView(
-      view,
-      componentMetadata.name,
-      id,
-      defineBlock(componentMetadata, {
-        ...(componentSchema.properties?.["editableRef"]
-          ? {
-              content: "text*",
-              marks: "",
-            }
-          : {}),
-      }),
-      (node, view, getPos, decorations) => {
-        return new NodeViewClass(node, view, getPos, decorations);
-      }
-    );
-  }
-}
-
-export function defineNewNodeView(
-  view,
-  displayName,
-  id,
-  spec,
-  nodeViewConstructor
-) {
-  defineNewNode(view.state.schema, displayName, id, spec);
-
-  view.setProps({
-    nodeViews: {
-      ...view.nodeViews,
-      [id]: nodeViewConstructor,
-    },
-  });
-}
-
-let AsyncBlockCache = new Map();
-let AsyncBlockCacheView = null;
-
-// @todo support taking a signal
-export const defineRemoteBlock = async (
-  view,
-  componentUrl,
-  id,
-  replacePortal,
-  attrs,
-  children,
-  marks
-) => {
-  if (AsyncBlockCacheView && AsyncBlockCacheView !== view) {
-    AsyncBlockCache = new Map();
-  }
-  AsyncBlockCacheView = view;
-  const existingSchema = view.state.schema;
-  const existingSchemaSpec = existingSchema.spec;
-
-  if (!id || existingSchemaSpec.nodes.find(id) === -1) {
-    if (!AsyncBlockCache.has(componentUrl)) {
-      // let resolved = false;
-      const promise = fetchBlockMeta(componentUrl)
-        .then(({ componentMetadata, componentSchema }) => {
-          if (!id || existingSchemaSpec.nodes.find(id) === -1) {
-            defineNewBlock(
-              componentMetadata,
-              componentSchema,
-              view,
-              id,
-              replacePortal
-            );
-          }
-          // resolved = true;
-        })
-        .catch((err) => {
-          if (AsyncBlockCache.get(componentUrl) === promise) {
-            AsyncBlockCache.delete(componentUrl);
-          }
-
-          console.error("bang", err);
-          throw err;
-        });
-
-      // signal.addEventListener("abort", () => {
-      //   if (AsyncBlockCache.get(componentUrl) === promise && !resolved) {
-      //     AsyncBlockCache.delete(componentUrl);
-      //   }
-      // });
-
-      AsyncBlockCache.set(componentUrl, promise);
-    }
-
-    await AsyncBlockCache.get(componentUrl);
-  }
-
-  return view.state.schema.nodes[id].create(attrs, children, marks);
-};
-
-class AsyncView {
-  constructor(node, view, getPos, replacePortal) {
-    this.dom = document.createElement("div");
-    this.contentDOM = document.createElement("span");
-    this.dom.appendChild(this.contentDOM);
-    this.view = view;
-    this.getPos = getPos;
-    this.replacePortal = replacePortal;
-    this.update(node);
-  }
-
-  destroy() {
-    this.controller.abort();
-    this.dom.remove();
-  }
-
-  update(node) {
-    if (node.type.name !== "async") {
-      return false;
-    }
-
-    if (node === this.node) {
-      return true;
-    }
-
-    this.node = node;
-
-    if (this.spinner) {
-      this.spinner.remove();
-    }
-
-    const view = this.view;
-
-    this.spinner = document.createElement("span");
-    this.spinner.innerText = "Loading…";
-    this.spinner.setAttribute("contentEditable", false);
-
-    this.dom.appendChild(this.spinner);
-
-    const controller = (this.controller = new AbortController());
-    const componentUrl = node.attrs.asyncNodeUrl;
-
-    const id =
-      node.attrs.asyncNodeId ??
-      (componentUrl ? componentIdToName(componentUrl) : null);
-
-    defineRemoteBlock(
-      view,
-      componentUrl,
-      id,
-      this.replacePortal,
-      node.attrs.asyncNodeProps.attrs,
-      node.attrs.asyncNodeProps.children,
-      node.attrs.asyncNodeProps.marks
-    )
-      .then((newNode) => {
-        if (controller.signal.aborted) {
-          return;
-        }
-
-        const pos = this.getPos();
-        const tr = view.state.tr;
-
-        tr.replaceRangeWith(pos, pos + node.nodeSize, newNode);
-
-        if (node.attrs.autofocus) {
-          // selectNode(tr, pos, newNode);
-        } else {
-          document.body.focus();
-        }
-
-        view.dispatch(tr);
-
-        view.updateState(
-          view.state.reconfigure({
-            plugins: view.state.plugins.map((plugin) =>
-              plugin === infiniteGroupHistoryPlugin ? historyPlugin : plugin
-            ),
-          })
-        );
-
-        if (node.attrs.autofocus) {
-          window.triggerSave?.();
-          document.body.focus();
-          // view.focus();
-        }
-      })
-      .catch((err) => {
-        if (err !== "skip" && err.name !== "AbortError") {
-          console.error(err);
-          // this.spinner.innerText = "Failed: " + err.toString();
-        }
-      });
-
-    return true;
-  }
-
-  ignoreMutation() {
-    return true;
-  }
-}
-
-class BlockView {
-  constructor(node, view, getPos, replacePortal) {
-    this.getPos = getPos;
-    this.view = view;
-    this.replacePortal = replacePortal;
-
-    this.dom = document.createElement("div");
-    this.dom.classList.add(styles.Block);
-
-    this.selectContainer = document.createElement("div");
-    this.selectContainer.classList.add(styles.Block__UI);
-
-    this.dom.appendChild(this.selectContainer);
-    this.allowDragging = false;
-    this.dragging = false;
-
-    document.addEventListener("dragend", this.dragEnd);
-
-    this.contentDOM = document.createElement("div");
-    this.dom.appendChild(this.contentDOM);
-    this.contentDOM.classList.add(styles.Block__Content);
-
-    this.update(node);
-  }
-
-  dragEnd = () => {
-    document.activeElement.blur();
-
-    this.dragging = false;
-    this.allowDragging = false;
-    this.update(this.node);
-  };
-
-  // @todo simplify this alongside the react event handling
-  stopEvent(evt) {
-    if (evt.type === "dragstart" && evt.target === this.dom) {
-      if (!this.allowDragging) {
-        evt.preventDefault();
-        return true;
-      } else {
-        // const handleRect = this.handle.getBoundingClientRect();
-        // const domRect = this.dom.getBoundingClientRect();
-
-        // const diffX = handleRect.x - domRect.x + handleRect.width / 2;
-        // const diffY = handleRect.y - domRect.y + handleRect.height / 2;
-
-        // console.log(
-        //   { x: domRect.left, y: domRect.top },
-        //   { x: evt.screenX, y: evt.screenY }
-        // );
-
-        // console.log({
-        //   page: { x: evt.pageX, y: evt.pageY },
-        //   handleRect,
-        //   x: evt.pageX - handleRect.x,
-        //   y: evt.pageY - handleRect.y,
-        //   evt,
-        //   diffX,
-        //   diffY
-        // });
-        // evt.dataTransfer.setDragImage(this.dom, diffX, diffY);
-        this.dragging = true;
-        this.update(this.node);
-      }
-    }
-
-    if (evt.target === this.selectDom) {
-      return true;
-    }
-
-    if (evt.target === this.handle && evt.type === "mousedown") {
-      return true;
-    }
-
-    return false;
-  }
-
-  ignoreMutation(record) {
-    return (
-      (record.type === "attributes" &&
-        record.attributeName === "class" &&
-        record.target === this.dom) ||
-      record.target === this.selectContainer ||
-      this.selectContainer.contains(record.target)
-    );
-  }
-
-  update(blockNode) {
-    if (blockNode.type.name !== "block") {
-      return false;
-    }
-
-    this.node = blockNode;
-
-    const { getPos, view } = this;
-
-    const node = blockNode.child(0);
-
-    const container = this.selectContainer;
-
-    if (node.type.name === "async") {
-      container.style.display = "none";
-    } else {
-      container.style.display = "";
-    }
-
-    container.contentEditable = false;
-
-    if (this.dragging) {
-      this.dom.classList.add(styles.BlockDragging);
-    } else {
-      this.dom.classList.remove(styles.BlockDragging);
-    }
-
-    // @todo need to find a better way of calling into React without including it in the bundle
-    // @todo use a portal for this
-    this.replacePortal(
-      container,
-      container,
-      <>
-        <div
-          className={styles.Block__Handle}
-          ref={(handle) => {
-            this.handle = handle;
-          }}
-          onMouseDown={() => {
-            this.allowDragging = true;
-            this.dragging = true;
-            const tr = this.view.state.tr;
-
-            this.dom.classList.add(styles.BlockDragging);
-
-            tr.setSelection(
-              NodeSelection.create(this.view.state.doc, this.getPos())
-            );
-
-            this.view.dispatch(tr);
-
-            this.update(this.node);
-          }}
-          onClick={() => {
-            this.dragEnd();
-          }}
-        />
-        <select
-          ref={(selectDom) => {
-            this.selectDom = selectDom;
-          }}
-          value="change"
-          onChange={(evt) => {
-            const convertType = evt.target.value;
-            const componentId = nameToIdMap.get(convertType) ?? convertType;
-
-            let url = null;
-
-            if (convertType === "new") {
-              url = prompt("Component URL");
-
-              if (!url) {
-                evt.target.value = "change";
-                return;
-              }
-            } else {
-              url = view.state.schema.nodes[componentId].defaultAttrs.meta?.url;
-            }
-
-            view.updateState(
-              view.state.reconfigure({
-                plugins: view.state.plugins.map((plugin) => {
-                  return plugin === historyPlugin
-                    ? infiniteGroupHistoryPlugin
-                    : plugin;
-                }),
-              })
-            );
-
-            const state = view.state;
-            const tr = state.tr;
-            // @todo better way to get text content
-            const text = node.isTextblock
-              ? node.content.content
-                  .filter((node) => node.type.name === "text")
-                  .map((node) => node.text)
-                  .join("")
-              : "";
-
-            const newNode = state.schema.nodes.async.create({
-              // @todo rename these props
-              ...(convertType === "new"
-                ? {}
-                : {
-                    asyncNodeId: nameToIdMap.get(convertType) ?? convertType,
-                    asyncNodeDisplayName: convertType,
-                  }),
-              asyncNodeUrl: url,
-              asyncNodeProps: {
-                attrs: {
-                  entityId: text ? node.attrs.entityId : null,
-                  childEntityId: text ? node.attrs.childEntityId : null,
-                },
-                children: text ? [state.schema.text(text)] : [],
-                marks: null,
-              },
-            });
-
-            const pos = getPos();
-
-            tr.replaceRangeWith(pos + 1, pos + 1 + node.nodeSize, newNode);
-
-            const selection = NodeSelection.create(
-              tr.doc,
-              tr.mapping.map(getPos())
-            );
-
-            tr.setSelection(selection);
-
-            view.dispatch(tr);
-            // @todo renable this
-            document.body.focus();
-            // view.focus();
-          }}
-        >
-          <option disabled value="change">
-            Type
-          </option>
-          {Object.entries(view.state.schema.nodes)
-            .filter(
-              // @todo filter by blockItem
-              ([key]) =>
-                key !== "block" &&
-                key !== "async" &&
-                key !== "doc" &&
-                key !== "text" &&
-                key !== "blank"
-            )
-            .map(([, value]) => value.defaultAttrs?.meta?.name ?? value.name)
-            .map((type) => {
-              // @todo remove this
-              const exists = Object.values(view.state.schema.nodes).some(
-                (node) => {
-                  return (node.defaultAttrs.meta?.name ?? node.name) === type;
-                }
-              );
-              let current = type === (node.attrs.meta?.name ?? node.type.name);
-              if (type === "table" && !current) {
-                return null;
-              }
-              return (
-                <option value={type} key={type} disabled={current}>
-                  {type}
-                  {exists ? "" : "*"}
-                </option>
-              );
-            })}
-          <option value="new">New type</option>
-        </select>
-      </>
-    );
-
-    return true;
-
-    // return node.type === "block";
-  }
-
-  destroy() {
-    this.replacePortal(this.selectContainer, null, null);
-    this.dom.remove();
-    document.removeEventListener("dragend", this.dragEnd);
-  }
-}
-
-const schema = new Schema(baseSchemaConfig);
-
-// const doc = schema.node("doc", null, [
-//   schema.node("block", {}, [
-//     schema.node("heading", {}, schema.text("Your first document")),
-//   ]),
-//   schema.node("block", {}, [
-//     schema.node("paragraph", {}, [
-//       schema.text("A line of text in the first paragraph.", []),
-//     ]),
-//   ]),
-//   schema.node("block", {}, [
-//     schema.node("paragraph", {}, [
-//       schema.text("A line of text in the second paragraph."),
-//     ]),
-//   ]),
-// ]);
-
-// @todo ensure we remove undo item if command fails
-const wrapCommand = (command) => (state, dispatch, view) => {
-  let tr = state.tr;
-
-  let retVal = true;
-
-  if (state.selection instanceof NodeSelection) {
-    return command(state, dispatch, view);
-  }
-
-  state.doc.descendants((node, pos) => {
-    if (node.type.name !== "block") {
-      return true;
-    }
-
-    if (node.firstChild.isTextblock) {
-      const $from = tr.doc.resolve(tr.mapping.map(pos + 1));
-      const $to = tr.doc.resolve(tr.mapping.map(pos + node.nodeSize - 1));
-      const range = $from.blockRange($to);
-      const target = liftTarget(range);
-      tr.lift(range, target);
-    }
-
-    return false;
-  });
-
-  tr.setMeta("commandWrapped", true);
-
-  const nextState = state.apply(tr);
-
-  // @todo is this sufficient to merge transactions?
-  retVal = command(nextState, (nextTr) => {
-    for (const step of nextTr.steps) {
-      tr.step(step);
-    }
-  });
-
-  tr.setMeta("commandWrapped", false);
-
-  dispatch(tr);
-
-  return retVal;
-};
-
-const plugins = [
-  historyPlugin,
-  keymap({ "Mod-z": chainCommands(undo, undoInputRule), "Mod-y": redo }),
-  keymap({
-    ...Object.fromEntries(
-      Object.entries(baseKeymap).map(([name, command]) => [
-        name,
-        wrapCommand(command),
-      ])
-    ),
-    // @todo better way of working out that this command doesn't need wrapping
-    "Mod-a": baseKeymap["Mod-a"],
-  }),
-  keymap({
-    "Mod-b": toggleMark(schema.marks.strong),
-    "Mod-i": toggleMark(schema.marks.em),
-    "Ctrl-u": toggleMark(schema.marks.underlined),
-  }),
-  dropCursor(),
-  new Plugin({
-    appendTransaction(transactions, __, newState) {
-      if (!transactions.some((tr) => tr.getMeta("commandWrapped"))) {
-        let tr = newState.tr;
-        let mapping = new Mapping();
-        let stepCount = tr.steps.length;
-
-        newState.doc.descendants((node, pos) => {
-          if (
-            node.type.name !== "block" &&
-            node.type.name !== "async" &&
-            node.type.name !== "blank"
-          ) {
-            const newSteps = tr.steps.slice(stepCount);
-            stepCount = tr.steps.length;
-            for (const newStep of newSteps) {
-              const map = newStep.getMap();
-              mapping.appendMap(map);
-            }
-            const $from = tr.doc.resolve(mapping.map(pos));
-            const $to = tr.doc.resolve(mapping.map(pos + node.nodeSize));
-            const range = $from.blockRange($to);
-            tr.wrap(range, [{ type: newState.schema.nodes.block }]);
-          }
-          return false;
-        });
-
-        return tr;
-      }
-    },
-  }),
-];
-
-/**
- * @param node {HTMLElement}
- * @param content {any}
- * @param viewProps {any}
- * @param replacePortal {Function}
- * @param additionalPlugins {Plugin[]}
- *
- * @todo remove this function
- */
-export const renderPM = (
-  node,
-  content,
-  viewProps,
-  replacePortal,
-  additionalPlugins
-) => {
-  // const docContent = { type: "doc", content };
-  // const state = EditorState.fromJSON(editorStateConfig, {
-  //   doc: docContent,
-  //   selection: { anchor: 2, head: 2, type: "text" },
-  // });
-
-  let timeout;
-
-  const formatPlugin = new Plugin({
-    state: {
-      init(_, view) {
-        return { focused: view.focused };
-      },
-      apply(tr, oldValue) {
-        const formatBlur = tr.getMeta("format-blur");
-        const formatFocus = tr.getMeta("format-focus");
-
-        if (typeof formatBlur !== "undefined") {
-          return { focused: false };
-        }
-
-        if (typeof formatFocus !== "undefined") {
-          return { focused: true };
-        }
-
-        return oldValue;
-      },
-    },
-    props: {
-      handleDOMEvents: {
-        blur(view) {
-          clearTimeout(timeout);
-          timeout = setTimeout(() => {
-            view.dispatch(view.state.tr.setMeta("format-blur", true));
-          }, 200);
-          return false;
-        },
-        focus(view) {
-          clearTimeout(timeout);
-          view.dispatch(view.state.tr.setMeta("format-focus", true));
-          return false;
-        },
-      },
-    },
-
-    view(editorView) {
-      const dom = document.createElement("div");
-
-      replacePortal(
-        document.body,
-        document.body,
-        <div
-          ref={(node) => {
-            if (node) {
-              node.appendChild(dom);
-            }
-          }}
-        />
-      );
-
-      const updateFns = [];
-
-      const button = (name, text) => {
-        const button = document.createElement("button");
-
-        button.innerText = text;
-        dom.appendChild(button);
-
-        const update = () => {
-          // @todo no idea if this is the best way to get a list of marks in a selection
-          const marks = new Set();
-          editorView.state.selection.content().content.descendants((node) => {
-            for (const mark of node.marks) {
-              marks.add(mark.type.name);
-            }
-
-            return true;
-          });
-
-          const active = marks.has(name);
-
-          button.style.backgroundColor = active ? "blue" : "white";
-        };
-
-        button.addEventListener("click", (evt) => {
-          evt.preventDefault();
-          editorView.focus();
-          toggleMark(editorView.state.schema.marks[name])(
-            editorView.state,
-            editorView.dispatch,
-            editorView
-          );
-          update();
-        });
-
-        update();
-        updateFns.push(update);
-      };
-
-      dom.style.cssText = `
-        padding: 8px 7px 6px;
-        position: absolute;
-        z-index: 1;
-        top: -10000;
-        left: -10000;
-        margin-top: -6px;
-        opacity: 0;
-        background-color: #222;
-        border-radius: 4px;
-        transition: opacity 0.75s;
-      `;
-      button("strong", "B");
-      button("em", "I");
-      button("underlined", "U");
-
-      const update = (view, lastState) => {
-        const dragging = !!editorView.dragging;
-
-        let state = view.state;
-
-        // @todo better check for this
-        if (
-          !formatPlugin.getState(view.state).focused ||
-          dragging ||
-          state.selection instanceof NodeSelection ||
-          // !(state.selection instanceof TextSelection) ||
-          state.selection
-            .content()
-            .content.content.map((node) =>
-              node.type.name === "block" ? node.firstChild : node
-            )
-            .every((node) => {
-              return (
-                node.content.size === 0 ||
-                // @todo fix this check by checking for the marks a node supports
-                node.type.name !==
-                  componentIdToName("https://block.blockprotocol.org/paragraph")
-              );
-            }) ||
-          state.selection.empty
-        ) {
-          dom.style.opacity = "0";
-          dom.style.top = "-10000px";
-          dom.style.left = "-10000px";
-          return;
-        }
-
-        if (
-          !dragging &&
-          lastState &&
-          lastState.doc.eq(state.doc) &&
-          lastState.selection.eq(state.selection)
-        )
-          return;
-
-        let { from, to } = state.selection;
-
-        let start = view.coordsAtPos(from),
-          end = view.coordsAtPos(to);
-
-        dom.style.opacity = "1";
-        dom.style.top = `${start.top - dom.offsetHeight}px`;
-        dom.style.left = `${
-          start.left - dom.offsetWidth / 2 + (end.right - start.left) / 2
-        }px`;
-
-        for (const fn of updateFns) {
-          fn();
-        }
-      };
-
-      update(editorView);
-
-      const dragstart = () => {
-        // dragging = true;
-        update(editorView);
-      };
-
-      const dragend = () => {
-        // dragging = false;
-        update(editorView);
-      };
-
-      // const mousedown = (evt) => {
-      //   if (evt.target.classList.contains(styles.Block__Handle)) {
-      //     // dragging = true;
-      //     update(editorView);
-      //   }
-      // };
-
-      document.addEventListener("dragstart", dragstart);
-      // document.addEventListener("mousedown", mousedown);
-      document.addEventListener("dragend", dragend);
-
-      return {
-        destroy() {
-          replacePortal(document.body, null, null);
-          document.removeEventListener("dragstart", dragstart);
-          document.removeEventListener("dragend", dragend);
-        },
-        update,
-      };
-    },
-  });
-  const state = EditorState.create({
-    doc: content,
-    plugins: [...plugins, formatPlugin, ...additionalPlugins],
-  });
-
-  const view = new EditorView(node, {
-    state: state,
-    nodeViews: {
-      ...viewProps.nodeViews,
-      async(node, view, getPos) {
-        return new AsyncView(node, view, getPos, replacePortal);
-      },
-      block(node, view, getPos) {
-        return new BlockView(node, view, getPos, replacePortal);
-      },
-    },
-  });
-
-  view.dom.classList.add(styles.ProseMirror);
-
-  // @todo figure out how to use dev tools without it breaking fast refresh
-  // applyDevTools(view);
-
-  return view;
-};
-=======
 /**
  * This file was written during sandbox prototyping. It will be slowly removed & replaced with typescript integrate with
  * our system
@@ -1978,5 +1035,4 @@
   // applyDevTools(view);
 
   return view;
-};
->>>>>>> 79624570
+};