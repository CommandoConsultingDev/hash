--- conflicted
+++ resolved
@@ -10,12 +10,8 @@
 
 export interface BlockSuggesterProps {
   search?: string;
-<<<<<<< HEAD
-  onChange(variant: BlockVariant): void;
+  onChange(variant: BlockVariant, block: BlockMeta): void;
   entityId?: string;
-=======
-  onChange(variant: BlockVariant, block: BlockMeta): void;
->>>>>>> da4b88f0
 }
 
 /**
