--- conflicted
+++ resolved
@@ -25,13 +25,9 @@
     "pg": "8.7.1"
   },
   "devDependencies": {
-<<<<<<< HEAD
     "@babel/preset-env": "7.20.2",
     "@babel/preset-typescript": "7.18.6",
-    "@graphql-codegen/cli": "2.13.11",
-=======
     "@graphql-codegen/cli": "2.13.12",
->>>>>>> c2f1bb60
     "@graphql-codegen/introspection": "2.2.1",
     "@graphql-codegen/typescript": "2.8.2",
     "@graphql-codegen/typescript-graphql-request": "4.5.8",
