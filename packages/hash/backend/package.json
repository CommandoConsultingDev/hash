{
  "name": "@hashintel/hash-backend",
  "license": "GPL-3.0",
  "private": true,
  "version": "0.1.0",
  "description": "API and data store for HASH.dev",
  "repository": {
    "url": "https://github.com/hashintel/dev/packages/hash/backend",
    "directory": "packages/hash/backend"
  },
  "main": "src/index.ts",
  "scripts": {
    "dev": "export NODE_ENV=development && nodemon src/index.ts",
    "build": "echo 'Compiling Typescript' && tsc",
    "postinstall": "yarn codegen",
    "rebuild:docker": "docker-compose build --no-cache",
    "start:docker": "docker-compose -f docker-compose.yml up",
    "start": "export NODE_ENV=production && node dist/index.js",
    "codegen": "graphql-codegen --config codegen.yml # backend",
    "fmt": "prettier  \"./**/*.{ts,tsx,js,jsx,css,scss}\" --write",
    "fmt-check": "prettier  \"./**/*.{ts,tsx,js,jsx,css,scss}\" --check || exit 1; eslint --quiet \"{scripts,src}/**/*.{ts,tsx,js}\"",
    "ts-node": "node --max-old-space-size=2048 node_modules/.bin/ts-node --files --project tsconfig.json",
    "clear-pg": "cd datastore/postgres && yarn refresh"
  },
  "dependencies": {
    "apollo-server-express": "2.24.1",
    "body-parser": "1.19.0",
    "express": "4.17.1",
    "graphql": "15.5.0",
    "graphql-type-json": "0.3.2",
    "helmet": "4.6.0",
    "id128": "1.6.6",
<<<<<<< HEAD
    "node-fetch": "^2.6.1",
    "oembed-providers": "https://github.com/iamcal/oembed",
    "pg": "8.6.0"
=======
    "nanoid": "3.1.23",
    "pg": "8.6.0",
    "winston": "3.3.3"
>>>>>>> 41983f84
  },
  "devDependencies": {
    "@graphql-codegen/cli": "1.21.4",
    "@graphql-codegen/introspection": "1.18.2",
    "@graphql-codegen/typescript": "1.22.0",
    "@graphql-codegen/typescript-resolvers": "1.19.2",
    "@types/graphql-type-json": "0.3.2",
    "@types/node-fetch": "^2.5.10",
    "@types/pg": "8.6.0",
    "@typescript-eslint/eslint-plugin": "4.25.0",
    "@typescript-eslint/parser": "4.25.0",
    "eslint": "7.27.0",
    "eslint-config-prettier": "8.3.0",
    "nodemon": "2.0.7",
    "prettier": "2.3.0",
    "ts-node": "10.0.0",
    "typescript": "4.2.4"
  }
}<|MERGE_RESOLUTION|>--- conflicted
+++ resolved
@@ -30,15 +30,11 @@
     "graphql-type-json": "0.3.2",
     "helmet": "4.6.0",
     "id128": "1.6.6",
-<<<<<<< HEAD
     "node-fetch": "^2.6.1",
     "oembed-providers": "https://github.com/iamcal/oembed",
-    "pg": "8.6.0"
-=======
     "nanoid": "3.1.23",
     "pg": "8.6.0",
     "winston": "3.3.3"
->>>>>>> 41983f84
   },
   "devDependencies": {
     "@graphql-codegen/cli": "1.21.4",
