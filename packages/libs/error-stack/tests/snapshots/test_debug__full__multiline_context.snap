---
source: tests/test_debug.rs
expression: "format!(\"{report:#?}\")"
---
context B
<<<<<<< HEAD
├╴ tests/test_debug.rs:128:14
=======
├╴ at tests/test_debug.rs:329:14
>>>>>>> a0ec4ca2
├╴ printable C
│
├─▶ A multiline
│   context that might have
│   a bit more info
<<<<<<< HEAD
│   ├╴ tests/test_debug.rs:125:14
=======
│   ├╴ at tests/test_debug.rs:326:14
>>>>>>> a0ec4ca2
│   ├╴ printable B
│   ╰╴ 1 additional opaque attachment
│
╰─▶ A multiline
    context that might have
    a bit more info
<<<<<<< HEAD
    ├╴ tests/test_debug.rs:124:22
=======
    ├╴ at tests/test_debug.rs:325:22
>>>>>>> a0ec4ca2
    ╰╴ backtrace (1)

━━━━━━━━━━━━━━━━━━━━━━━━━━━━━━━━━━━━━━━━

backtrace no. 1
  [redacted]<|MERGE_RESOLUTION|>--- conflicted
+++ resolved
@@ -3,32 +3,20 @@
 expression: "format!(\"{report:#?}\")"
 ---
 context B
-<<<<<<< HEAD
-├╴ tests/test_debug.rs:128:14
-=======
 ├╴ at tests/test_debug.rs:329:14
->>>>>>> a0ec4ca2
 ├╴ printable C
 │
 ├─▶ A multiline
 │   context that might have
 │   a bit more info
-<<<<<<< HEAD
-│   ├╴ tests/test_debug.rs:125:14
-=======
 │   ├╴ at tests/test_debug.rs:326:14
->>>>>>> a0ec4ca2
 │   ├╴ printable B
 │   ╰╴ 1 additional opaque attachment
 │
 ╰─▶ A multiline
     context that might have
     a bit more info
-<<<<<<< HEAD
-    ├╴ tests/test_debug.rs:124:22
-=======
     ├╴ at tests/test_debug.rs:325:22
->>>>>>> a0ec4ca2
     ╰╴ backtrace (1)
 
 ━━━━━━━━━━━━━━━━━━━━━━━━━━━━━━━━━━━━━━━━
